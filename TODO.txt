Coverage TODO

Key:
    * Heading
    - Not done yet.
    + Done.
    x Not going to do.

* 4.0

- What defaults should change?
    - --source = . ?
    - --branch = True ?

- Remove 2.3, 2.4, 2.5 limitations
<<<<<<< HEAD
    - set, sorted, reversed, rpartition
    - generator expressions
    - decorators
    - collections.defaultdict
    - .startswith((,))
    - with assertRaises
    - exec statement can look like a function in py2 (since when?)

- Remove code only run on <2.6
=======
    + set, sorted, reversed, rpartition
    + generator expressions
    + decorators
    + collections.defaultdict
    + .startswith((,))
    + "with" statements
    - .format() ?
    + try/except/finally

+ Remove code only run on <2.6
>>>>>>> f5b53b9d
- Change data file to json
- Create data api
- New ast-based branch coverage?
- gevent, etc.
- Remove the old command-line syntax
    - A pain, b/c of the structure of the tests.
    - BTW: make an easier way to write those tests.



* --source stuff:
    + warn if a package is never found.
    + warn if no data was collected
    - tie --source into reporting

* Soon

+ Better omit handling that ignores files during measurement.
    - Deal with ~ in specified paths correctly.
+ while TRUE claims to be partial.
    + A way to mark lines as partial branches, with a regex?
        + Default to "while True:", "while 1:"
+ HTML keyboard short cuts


* 3.2

+ Some kind of indication in the HTML where yellow lines aren't going.
- Profile the reporting code: it's REALLY slow.
    - parser is doing some redundant work.
+ Analysis class should do rolling up of stats also (actually Numbers)
+ Update docs for --branch.
- self.coverage.data.has_arcs is ugly.
+ Branches that never jump to nocover lines shouldn't be marked as partial.
    (see top of test_cogapp for examples)
+ Maybe turning off yellow lines should make those lines green?
+ A missing branch to leave the function shows an annotation of -1. Now "exit".
+ XML report needs to get branch information.
+ Add branch info to "coverage debug data"
+ Polish up the help, and double-check the docs.


* Speed

+ C extension collector
- bitvector in trace extension.
- Ignore certain modules
+ Record linenos rather than (file,lineno) pairs in tracer.
x Tricky swapping of collector like figleaf, pycov, et al. (Don't need to do
    this with C collector).
- Seems like there should be a faster way to manage all the line number sets in
    CodeParser.raw_parse.
- If tracing, canonical_filename_cache overlaps with should_trace_cache.  Skip
    canonical_filename_cache. Maybe it isn't even worth it...
- Would pre-allocating line number integers make the C tracer faster? It would
    use less memory.


* Accuracy

- Record magic number of module to ensure code hasn't changed
- Record version of coverage data file, so we can update what's stored there.
- Record options in coverage data file, so multiple runs are certain to make
    sense together.
- Do I still need the lines in annotate_file that deal specially with "else"?


* Power

+ Branch coverage
    Titus' idea:
        1: if a:
        2:     b = 2
        3: c = 3
    if the coverage data shows 1,2,3, it was if-then.  if it's 1,3, then the
    missing else was executed.
- API for getting coverage data.
- Instruction tracing instead of line tracing.
- Path tracing (how does this even work?)
- Count execution of lines
- Track callers of functions (ala std module trace)
- Method/Class/Module coverage reporting.
- .coverage files that can be kept separate, rather than accumulated.
- test/coverage map: http://rbtcollins.wordpress.com/2009/09/16/back-from-hiatus/
    - Similar to figleaf's sections.


* Convenience

- Command line modules should also be directories, meaning all the modules in that
    directory.
- Why can't a morf also be a string, the name of a module?
- ignore by module as well as file?
+ Use a .coveragerc file to control Coverage without the programmatic API.
- Add a --data switch to explicitly control the data file on the command line.
x Why can't you specify execute (-x) and report (-r) in the same invocation?
    Maybe just because -x needs the rest of the command line?
+ Support 2.3 - 3.1!
    http://pythonology.blogspot.com/2009/02/making-code-run-on-python-20-through-30.html
    http://www.rfk.id.au/blog/entry/preparing-pyenchant-for-python-3
    http://pydev.blogspot.com/2008/11/making-code-work-in-python-2-and-3.html
    + Explicitly set pickle protocol to 2.
- An inference mode that marks lines as executed if they "must have been" executed:
    class definitions, etc, when coverage is started after the class is defined.
- Different categories of exclude pragma? So you can enable and disable them
    from the command line, to reconsider exclusions.
+ Reporting on files never touched by coverage (package completeness)
- A setup.py command? http://jeetworks.org/node/50
- Deltas: indicate the change in coverage percentage from the last run.
+ Show lines missing rather than lines run in the reporting, since that's what
  you need to focus on.


* Beauty

+ HTML report
    - Colored bars indicating coverage per file.
    - Package navigation.
    - Rolled-up statistics.
    - Some way to focus in on red and yellow
        - Show only lines near highlights?
        + Jump to next highlight?
            + Keyboard navigation: j and k.
    - Cookie for changes to pyfile.html state.
    + Clickable column headers on the index page.
    + Syntax coloring in HTML report.
    + Dynamic effects in HTML report.
    + Footer in reports pointing to coverage home page.
    + Baseline grid for linenumber font.
    + Separate out css and HTML.
    + Does it work right with utf-8 source files? http://www.python.org/dev/peps/pep-0263/
    - Use vim modeline to determine tab width: http://vimdoc.sourceforge.net/htmldoc/options.html#modeline


* Community

+ New docs, rather than pointing to Gareth's
    + Min python version is 2.3.
    - Three phases of work:
        - Collection
        - Analysis
        - Reporting
    - Distinction between:
        - ignore (files not to collect)
        - exclude (lines not to report as missed)
        - omit (files not to report)
    - Changes from coverage 2.x:
        - Bare "except:" lines now count as executable code.
        - Double function decorators: all decorator lines count as executable code.
    - Document the .coverage file format.
    + HTML reporting.
        - Much more detail about what's in the report.
    - References between pages are off:
        - They have <em> tags around them.
        - They use #anchors that don't survive the px->html conversion.
+ Be sure --help text is complete (-i is missing).
+ Host the project somewhere with a real bug tracker: bitbucket.org
+ Point discussion to TIP
- PEP 8 compliance?


* Programmability

+ Don't use sys.exit in CoverageScript.
+ Remove singleton
    + Initialization of instance variables in the class.


* Installation

x How will Coverage package install over coverage.py module?
x pip can't install it: it reads the coverage html page, and finds the kit link,
    but then can't handle the root-relative link.


* Modernization

+ Decide on minimum supported version
    + 2.3
    + Get rid of the basestring protection
    + Use enumerate
    + Use sets instead of dicts
+ Switch from getopt to optparse.
+ Get rid of the recursive nonsense.
+ Docstrings.
+ Remove huge document-style comments.
- Better names:
    + self.cache -> self.cache_filename -> CoverageData.filename
    + self.usecache -> CoverageData.use_file
- More classes:
    - Module munging
    + Coverage data files
+ Why are some imports at the top of the file, and some in functions?
+ Get rid of sys.exitfunc use.
+ True and False (with no backward adaptation: the constants are new in 2.2.1)
+ Get rid of compiler module
    + In analyzing code
    + In test_coverage.py
+ Style:
    + lineno
    + filename


* Correctness

- What does -p (parallel mode) mean with -e (erase data)?


* Tests

+ Switch to a real test runner, like nose.
+ Test both the C trace function and the Python trace function.
+ parser.py has no direct tests.
- Tests about the .coverage file.
+ Tests about the --long-form of arguments.
+ Tests about overriding the .coverage filename.
- Tests about parallel mode.
+ Tests about assigning a multi-line string.
- Tests about tricky docstrings.
+ Coverage test Coverage!
- Tests that tracing stops after calling stop()
- More intensive thread testing.
x Tests about the "import __main__" in cmdline.py
+ What happens if the -x script raises an exception?
- Test that the kit has all the proper contents.<|MERGE_RESOLUTION|>--- conflicted
+++ resolved
@@ -13,17 +13,6 @@
     - --branch = True ?
 
 - Remove 2.3, 2.4, 2.5 limitations
-<<<<<<< HEAD
-    - set, sorted, reversed, rpartition
-    - generator expressions
-    - decorators
-    - collections.defaultdict
-    - .startswith((,))
-    - with assertRaises
-    - exec statement can look like a function in py2 (since when?)
-
-- Remove code only run on <2.6
-=======
     + set, sorted, reversed, rpartition
     + generator expressions
     + decorators
@@ -32,9 +21,10 @@
     + "with" statements
     - .format() ?
     + try/except/finally
+    - with assertRaises
+    - exec statement can look like a function in py2 (since when?)
 
 + Remove code only run on <2.6
->>>>>>> f5b53b9d
 - Change data file to json
 - Create data api
 - New ast-based branch coverage?
